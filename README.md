# solarplanets

<<<<<<< HEAD
Implements a self-contained mean-rate (first-order) model of planetary elements, including top-level transform sequence for computing position and velocity state (in a heliocentric ecliptic frame).

Based on Curtis's "Orbital Mechanics for Engineering Students"--specifically, 8.10 "Planetary Ephemeris".

Includes some degree of self-contained documentation, testing, and coverage behaviors in `package.json` scripts.
=======
## Reference Table

The file `standish_catalog.json` contains a copy of the planetary orbital elements as copied from page 472 of Curtis's 2nd edition. These are, in turn, a slight transform from the following 1992 paper by Standish et al:

https://www.researchgate.net/publication/232203657_Orbital_Ephemerides_of_the_Sun_Moon_and_Planets

I have reason to believe that some combination of the original values, the transformed values in the text, and the values as used in example problems (which in turn form the basis of unit tests) are not entirely accurate. For example, the results of example 8.7 when computing Earth's position only match the text when the signs of the inclination elements are flipped.

Currently, these reference values are copied into the unit tests to ensure a self-contained test module. The table as a whole, however, is maintained as a module resource so it may be accessed/exposed by downstream software, whether by file or network resource.

## Accuracy

These elements are centered about J2000, and are constituted (for each element) from a linear fit about that point where the independent time variable is in Julian *centuries*.

The Standish paper (above) has a good approximation of tolerances for this table; inner planets should be accurate (for years 1800-2050 AD) less than 100 arc-seconds in heliocentric longitude and latitude, and approximately 10,000km (or substantially less) in distance. Uncertainties for Jupiter and Saturn are substantially larger by an order of magnitude, with the remaining outer planets roughly on order of precision with their inner planet relatives.
>>>>>>> c4751363
<|MERGE_RESOLUTION|>--- conflicted
+++ resolved
@@ -1,12 +1,29 @@
 # solarplanets
 
-<<<<<<< HEAD
 Implements a self-contained mean-rate (first-order) model of planetary elements, including top-level transform sequence for computing position and velocity state (in a heliocentric ecliptic frame).
 
 Based on Curtis's "Orbital Mechanics for Engineering Students"--specifically, 8.10 "Planetary Ephemeris".
 
+## Behaviors
+
 Includes some degree of self-contained documentation, testing, and coverage behaviors in `package.json` scripts.
-=======
+
+The primary entry point is `solarplanets.getRvFromElementsDatetime()`, but all functions are exported from the main module.
+
+Additional meta-behaviors include:
+
+* `yarn run docs`, which will generate (in the `out/` folder) JSDoc auto-documentation from formatted source docstrings
+
+* `yarn run test`, which will use Jasmine to run all unit tests in `tests.mjs` against the primary module
+
+* `yarn run cov` will use C8 to trace the coverage of the unit tests and generate a corresponding report
+
+## Dependencies and Structures
+
+There are no runtime dependencies. Linear algebra routines are self-contained and structures are entirely composed of arrays (for vectors) and arrays-of-arrays (for matrices).
+
+There are a variety of development dependencies to support testing, coverage, documentation, and specific doc templates.
+
 ## Reference Table
 
 The file `standish_catalog.json` contains a copy of the planetary orbital elements as copied from page 472 of Curtis's 2nd edition. These are, in turn, a slight transform from the following 1992 paper by Standish et al:
@@ -21,5 +38,4 @@
 
 These elements are centered about J2000, and are constituted (for each element) from a linear fit about that point where the independent time variable is in Julian *centuries*.
 
-The Standish paper (above) has a good approximation of tolerances for this table; inner planets should be accurate (for years 1800-2050 AD) less than 100 arc-seconds in heliocentric longitude and latitude, and approximately 10,000km (or substantially less) in distance. Uncertainties for Jupiter and Saturn are substantially larger by an order of magnitude, with the remaining outer planets roughly on order of precision with their inner planet relatives.
->>>>>>> c4751363
+The Standish paper (above) has a good approximation of tolerances for this table; inner planets should be accurate (for years 1800-2050 AD) less than 100 arc-seconds in heliocentric longitude and latitude, and approximately 10,000km (or substantially less) in distance. Uncertainties for Jupiter and Saturn are substantially larger by an order of magnitude, with the remaining outer planets roughly on order of precision with their inner planet relatives.